import os
import time
import math
import numpy as np
import matplotlib
from scipy.stats import zscore
from sklearn.preprocessing import MinMaxScaler
import importlib.resources

from imputegap.tools import utils

# Use Agg backend if in a headless or CI environment
if os.getenv('DISPLAY') is None or os.getenv('CI') is not None:
    matplotlib.use("Agg")
    print("Running in a headless environment or CI. Using Agg backend.")
else:
    try:
        matplotlib.use("TkAgg")
        if importlib.util.find_spec("tkinter") is None:
            print("tkinter is not available.")
    except (ImportError, RuntimeError):
        matplotlib.use("Agg")

from matplotlib import pyplot as plt  # type: ignore


class TimeSeries:
    """
    Class for managing and manipulating time series data.

    This class allows importing, normalizing, and visualizing time series datasets. It also provides methods
    to contaminate the datasets with missing values and plot results.

    Methods
    -------
    __init__() :
        Initializes the TimeSeries object.

    import_matrix(data=None) :
        Imports a matrix of time series data.

    load_timeseries(data=None, max_series=None, max_values=None, header=False) :
        Loads time series data from a file or predefined dataset.

    print(limit=10, view_by_series=False) :
        Prints a limited number of time series from the dataset.

    print_results(metrics, algorithm="") :
        Prints the results of the imputation process.

    normalize(normalizer="z_score") :
        Normalizes the time series dataset.

    plot(raw_data, infected_data=None, imputed_data=None, title="Time Series Data",
         max_series=None, max_values=None, size=(16, 8), save_path="", display=True) :
        Plots the time series data, including raw, contaminated, or imputed data.

    Contaminate :
        Class containing methods to contaminate time series data with missing values based on different scenarios.

    """

    def __init__(self):
        """
        Initialize the TimeSeries object.

        The class works with time series datasets, where each series is separated by space, and values
        are separated by newline characters.

        IMPORT FORMAT : (Values,Series) : series are seperated by "SPACE" et values by "\\n"
        """
        self.data = None

    def import_matrix(self, data=None):
        """"
        Imports a matrix of time series data.

        The data can be provided as a list or a NumPy array. The format is (Series, Values),
        where series are separated by space, and values are separated by newline characters.

        Parameters
        ----------
        data : list or numpy.ndarray, optional
            The matrix of time series data to import.

        Returns
        -------
        TimeSeries
            The TimeSeries object with the imported data.
        """
        if data is not None:
            if isinstance(data, list):
                self.data = np.array(data)

            elif isinstance(data, np.ndarray):
                self.data = data
            else:
                print("\nThe time series have not been loaded, format unknown\n")
                self.data = None
                raise ValueError("Invalid input for import_matrix")

            return self

    def load_timeseries(self, data, max_series=None, max_values=None, header=False):
        """
        Loads time series data from a file or predefined dataset.

        The data is loaded as a matrix of shape (Values, Series). You can limit the number of series
        or values per series for computational efficiency.

        Parameters
        ----------
        data : str
            The file path or name of a predefined dataset (e.g., 'bafu.txt').
        max_series : int, optional
            The maximum number of series to load.
        max_values : int, optional
            The maximum number of values per series.
        header : bool, optional
            Whether the dataset has a header. Default is False.

        Returns
        -------
        TimeSeries
            The TimeSeries object with the loaded data.
        """

        if data is not None:
            if isinstance(data, str):
<<<<<<< HEAD
                saved_data = data
=======
                print("\nThe time series have been loaded from " + str(data) + "\n")

>>>>>>> 665d93e3
                #  update path form inner library datasets
                if data in ["bafu.txt", "chlorine.txt", "climate.txt", "drift.txt", "eeg-alcohol.txt", "eeg-reading.txt",
                            "meteo.txt", "test.txt", "test-large.txt", "fmri-objectviewing.txt", "fmri-stoptask.txt"]:
                    data = importlib.resources.files('imputegap.dataset').joinpath(data)

                if not os.path.exists(data):
                    data = ".." + saved_data
                    if not os.path.exists(data):
                        data = data[1:]

                self.data = np.genfromtxt(data, delimiter=' ', max_rows=max_values, skip_header=int(header))

                print("\nThe time series have been loaded from " + str(data) + "\n")

                if max_series is not None:
                    self.data = self.data[:, :max_series]

            else:
                print("\nThe time series have not been loaded, format unknown\n")
                self.data = None
                raise ValueError("Invalid input for load_timeseries")

            self.data = self.data.T

            return self

    def print(self, limit=10, view_by_series=False):
        """
        Prints a limited number of time series from the dataset.

        Parameters
        ----------
        limit : int, optional
            The number of series to print. Default is 10.
        view_by_series : bool, optional
            Whether to view by series (True) or by values (False).

        Returns
        -------
        None
        """

        print("\nTime Series set :")

        to_print = self.data
        nbr_series, nbr_values = to_print.shape
        print_col, print_row = "Values", "Series"

        if not view_by_series:
            to_print = to_print.T
            print_col, print_row = "Series", "Values"

        print(f"{' ':19}", end="")
        for i, _ in enumerate(to_print[1]):
            if i < 10:
                print(f"{print_col} {i}", end=" " * 8)
            elif i < 100:
                print(f"{print_col} {i}", end=" " * 7)
            else:
                print(f"{print_col} {i}", end=" " * 6)
        print()

        for i, series in enumerate(to_print[:limit]):
            print(f"{print_row} {i} \t\t" + " ".join([f"{elem:15.10f}" for elem in series]))

        if limit < to_print.shape[0]:
            print("...")

        print("\nshape of the time series :", to_print.shape, "\n\tnumber of series =", nbr_series,
              "\n\tnumber of values =", nbr_values, "\n\n")

    def print_results(self, metrics, algorithm=""):
        """
        Prints the results of the imputation process.

        Parameters
        ----------
        metrics : dict
           A dictionary containing the imputation metrics to display.
        algorithm : str, optional
           The name of the algorithm used for imputation.

        Returns
        -------
        None
        """

        print("\n\nResults of the imputation ", algorithm, " :")
        for key, value in metrics.items():
            print(f"{key:<20} = {value}")
        print("\n")

    def normalize(self, normalizer="z_score"):
        """
        Normalize the time series dataset.

        Supported normalization techniques are "z_score" and "min_max". The method also logs
        the execution time for the normalization process.

        Parameters
        ----------
        normalizer : str, optional
            The normalization technique to use. Options are "z_score" or "min_max". Default is "z_score".

        Returns
        -------
        numpy.ndarray
            The normalized time series data.
        """
        print("Normalization of the original time series dataset with ", normalizer)
        self.data = self.data.T

        if normalizer == "min_max":
            start_time = time.time()  # Record start time

            # Compute the min and max for each series (column-wise), ignoring NaN
            ts_min = np.nanmin(self.data, axis=0)
            ts_max = np.nanmax(self.data, axis=0)

            # Compute the range for each series, and handle cases where the range is 0
            range_ts = ts_max - ts_min
            range_ts[range_ts == 0] = 1  # Prevent division by zero for constant series

            # Apply min-max normalization
            self.data = (self.data - ts_min) / range_ts

            end_time = time.time()
        elif normalizer == "z_lib":
            start_time = time.time()  # Record start time

            self.data = zscore(self.data, axis=0)

            end_time = time.time()

        elif normalizer == "m_lib":
            start_time = time.time()  # Record start time

            scaler = MinMaxScaler()
            self.data = scaler.fit_transform(self.data)

            end_time = time.time()
        else:
            start_time = time.time()  # Record start time

            mean = np.mean(self.data, axis=0)
            std_dev = np.std(self.data, axis=0)

            # Avoid division by zero: set std_dev to 1 where it is zero
            std_dev[std_dev == 0] = 1

            # Apply z-score normalization
            self.data = (self.data - mean) / std_dev

            end_time = time.time()

        self.data = self.data.T

        print(f"\n\t\t> logs, normalization {normalizer} - Execution Time: {(end_time - start_time):.4f} seconds\n")

    def plot(self, raw_data, infected_data=None, imputed_data=None, title="Time Series Data", max_series=None,
             max_values=None, series_x=None, size=(16, 8), save_path="", display=True):
        """
        Plot the time series data, including raw, contaminated, or imputed data.

        Parameters
        ----------
        raw_data : numpy.ndarray
            The original time series data without contamination.
        infected_data : numpy.ndarray, optional
            The contaminated time series data.
        imputed_data : numpy.ndarray, optional
            The imputed time series data.
        title : str, optional
            Title of the plot. Default is "Time Series Data".
        max_series : int, optional
            The maximum number of series to plot.
        max_values : int, optional
            The maximum number of values per series to plot.
        series_x : int, optional
            The index of a specific series to plot. If set, only this series will be plotted.
        size : tuple, optional
            Size of the plot in inches. Default is (16, 8).
        save_path : str, optional
            Path to save the plot locally.
        display : bool, optional
            Whether to display the plot. Default is True.

        Returns
        -------
        str or None
            The file path of the saved plot, if applicable.
        """
        number_of_series = 0
        plt.figure(figsize=size)
        plt.grid(True, linestyle='--', color='#d3d3d3', linewidth=0.6)

        if max_series is None:
            max_series, _ = raw_data.shape
        if max_values is None:
            _, max_values = raw_data.shape

        if raw_data is not None:

            colors = utils.load_parameters("default", algorithm="colors")

            # Determine range of series to plot
            series_indices = [series_x] if series_x is not None else range(raw_data.shape[0])

            for i in series_indices:
                color = colors[i % len(colors)]

                if infected_data is None and imputed_data is None:  # plot only raw matrix
                    plt.plot(np.arange(min(raw_data.shape[1], max_values)), raw_data[i, :max_values], linewidth=2.5,
                             color=color, linestyle='-', label=f'TS {i + 1}')

                if infected_data is not None and imputed_data is None:  # plot infected matrix
                    if np.isnan(infected_data[i, :]).any():
                        plt.plot(np.arange(min(raw_data.shape[1], max_values)), raw_data[i, :max_values], linewidth=1.5,
                                 color='r', linestyle='--', label=f'TS-MB {i + 1}')

                    plt.plot(np.arange(min(infected_data.shape[1], max_values)), infected_data[i, :max_values],
                             color=color, linewidth=2.5, linestyle='-', label=f'TS-RAW {i + 1}')

                if imputed_data is not None:  # plot imputed matrix
                    if np.isnan(infected_data[i, :]).any():
                        plt.plot(np.arange(min(imputed_data.shape[1], max_values)), imputed_data[i, :max_values],
                                 linestyle='-', color="r", label=f'TS-IMP {i + 1}')

                    if np.isnan(infected_data[i, :]).any():
                        plt.plot(np.arange(min(raw_data.shape[1], max_values)), raw_data[i, :max_values], linewidth=1.5,
                                 linestyle='--', color=color, label=f'TS-MB {i + 1}')

                    plt.plot(np.arange(min(infected_data.shape[1], max_values)), infected_data[i, :max_values],
                             color=color, linewidth=2.5, linestyle='-', label=f'TS-RAW {i + 1}')

                number_of_series += 1
                if number_of_series == max_series:
                    break

        plt.xlabel('Timestamp')
        plt.ylabel('Values')
        plt.title(title)
        plt.legend(
            loc='upper left',
            fontsize=12,
            frameon=True,
            fancybox=True,
            shadow=True,
            borderpad=1.5,
            bbox_to_anchor=(1.02, 1),  # Adjusted to keep the legend inside the window
        )

        file_path = None
        if save_path:
            os.makedirs(save_path, exist_ok=True)
            file_path = os.path.join(save_path + "/" + title.replace(" ", "") + "_plot.jpg")
            plt.savefig(file_path, bbox_inches='tight')
            print("plots saved in ", file_path)

        if display:
            plt.show()

        # plt.close()

        return file_path

    class Contaminate:
        """
        Inner class to apply contamination scenarios to the time series data.

        Methods
        -------
        mcar(ts, series_impacted=0.2, missing_rate=0.2, block_size=10, protection=0.1, use_seed=True, seed=42, explainer=False) :
            Apply Missing Completely at Random (MCAR) contamination to the time series data.

        missing_percentage(ts, series_impacted=0.2, missing_rate=0.2, protection=0.1) :
            Apply missing percentage contamination to the time series data.

        blackout(ts, missing_rate=0.2, protection=0.1) :
            Apply blackout contamination to the time series data.
        """

        def mcar(ts, series_impacted=0.2, missing_rate=0.2, block_size=10, protection=0.1, use_seed=True, seed=42,
                 explainer=False):
            """
            Apply Missing Completely at Random (MCAR) contamination to the time series data.

            Parameters
            ----------
            ts : numpy.ndarray
                The time series dataset to contaminate.
            series_impacted : float, optional
                Percentage of series to contaminate (default is 0.2).
            missing_rate : float, optional
                Percentage of missing values per series (default is 0.2).
            block_size : int, optional
                Size of the block of missing data (default is 10).
            protection : float, optional
                Size of the uncontaminated section at the beginning of the series (default is 0.1).
            use_seed : bool, optional
                Whether to use a seed for reproducibility (default is True).
            seed : int, optional
                The value of the seed (default is 42).
            explainer : bool, optional
                Whether to apply MCAR to specific series for explanation purposes (default is False).

            Returns
            -------
            numpy.ndarray
                The contaminated time series data.
            """

            if use_seed:
                np.random.seed(seed)

            ts_contaminated = ts.copy()
            M, _ = ts_contaminated.shape

            if not explainer:  # use random series
                missing_rate = utils.verification_limitation(missing_rate)
                series_impacted = utils.verification_limitation(series_impacted)
                protection = utils.verification_limitation(protection)

                nbr_series_impacted = int(np.ceil(M * series_impacted))
                series_selected = [str(idx) for idx in np.random.choice(M, nbr_series_impacted, replace=False)]

            else:  # use fix series
                series_selected = [str(series_impacted)]

            if not explainer:
                print("\n\nMCAR contamination has been called with :"
                      "\n\ta number of series impacted ", series_impacted * 100, "%",
                      "\n\ta missing rate of ", missing_rate * 100, "%",
                      "\n\ta starting position at ", protection,
                      "\n\ta block size of ", block_size,
                      "\n\twith a seed option set to ", use_seed,
                      "\n\tshape of the set ", ts_contaminated.shape,
                      "\n\tthis selection of series", *series_selected, "\n\n")

            for series in series_selected:
                S = int(series)
                N = len(ts_contaminated[S])  # number of values in the series
                P = int(N * protection)  # values to protect in the beginning of the series
                W = int((N - P) * missing_rate)  # number of data to remove
                B = int(W / block_size)  # number of block to remove

                if B <= 0:
                    raise ValueError("The number of block to remove must be greater than 0. "
                                     "The dataset or the number of blocks may not be appropriate.")

                data_to_remove = np.random.choice(range(P, N), B, replace=False)

                for start_point in data_to_remove:
                    for jump in range(block_size):  # remove the block size for each random position
                        position = start_point + jump

                        if position >= N:  # If block exceeds the series length
                            position = P + (position - N)  # Wrap around to the start after protection

                        while np.isnan(ts_contaminated[S, position]):
                            position = position + 1

                            if position >= N:  # If block exceeds the series length
                                position = P + (position - N)  # Wrap around to the start after protection

                        ts_contaminated[S, position] = np.nan

            return ts_contaminated

        def missing_percentage(ts, series_impacted=0.2, missing_rate=0.2, protection=0.1):
            """
            Apply missing percentage contamination to the time series data.

            Parameters
            ----------
            ts : numpy.ndarray
                The time series dataset to contaminate.
            series_impacted : float, optional
                Percentage of series to contaminate (default is 0.2).
            missing_rate : float, optional
                Percentage of missing values per series (default is 0.2).
            protection : float, optional
                Size of the uncontaminated section at the beginning of the series (default is 0.1).

            Returns
            -------
            numpy.ndarray
                The contaminated time series data.
            """

            ts_contaminated = ts.copy()
            M, _ = ts_contaminated.shape

            missing_rate = utils.verification_limitation(missing_rate)
            series_impacted = utils.verification_limitation(series_impacted)
            protection = utils.verification_limitation(protection)

            nbr_series_impacted = int(np.ceil(M * series_impacted))

            print("\n\nMISSING PERCENTAGE contamination has been called with :"
                  "\n\ta number of series impacted ", series_impacted * 100, "%",
                  "\n\ta missing rate of ", missing_rate * 100, "%",
                  "\n\ta starting position at ", protection,
                  "\n\tshape of the set ", ts_contaminated.shape,
                  "\n\tthis selection of series 0 to ", nbr_series_impacted, "\n\n")

            for series in range(0, nbr_series_impacted):
                S = int(series)
                N = len(ts_contaminated[S])  # number of values in the series
                P = int(N * protection)  # values to protect in the beginning of the series
                W = int((N - P) * missing_rate)  # number of data to remove

                for to_remove in range(0, W):
                    index = P + to_remove
                    ts_contaminated[S, index] = np.nan

            return ts_contaminated

        def blackout(ts, missing_rate=0.2, protection=0.1):
            """
            Apply blackout contamination to the time series data.

            Parameters
            ----------
            ts : numpy.ndarray
                The time series dataset to contaminate.
            missing_rate : float, optional
                Percentage of missing values per series (default is 0.2).
            protection : float, optional
                Size of the uncontaminated section at the beginning of the series (default is 0.1).

            Returns
            -------
            numpy.ndarray
                The contaminated time series data.
            """
            return TimeSeries.Contaminate.missing_percentage(ts, series_impacted=1, missing_rate=missing_rate,
                                                             protection=protection)<|MERGE_RESOLUTION|>--- conflicted
+++ resolved
@@ -1,6 +1,5 @@
 import os
 import time
-import math
 import numpy as np
 import matplotlib
 from scipy.stats import zscore
@@ -15,11 +14,17 @@
     print("Running in a headless environment or CI. Using Agg backend.")
 else:
     try:
+        # Attempt to use TkAgg if a display is available and we're not in CI
         matplotlib.use("TkAgg")
-        if importlib.util.find_spec("tkinter") is None:
+        if importlib.util.find_spec("tkinter") is not None:
+            print("tkinter is available.")
+        else:
             print("tkinter is not available.")
+        print("Using TkAgg backend with tkinter support.")
     except (ImportError, RuntimeError):
+        # Fallback to Agg if TkAgg is unavailable
         matplotlib.use("Agg")
+        print("TkAgg is unavailable. Using Agg backend.")
 
 from matplotlib import pyplot as plt  # type: ignore
 
@@ -127,29 +132,17 @@
 
         if data is not None:
             if isinstance(data, str):
-<<<<<<< HEAD
-                saved_data = data
-=======
                 print("\nThe time series have been loaded from " + str(data) + "\n")
 
->>>>>>> 665d93e3
                 #  update path form inner library datasets
                 if data in ["bafu.txt", "chlorine.txt", "climate.txt", "drift.txt", "eeg-alcohol.txt", "eeg-reading.txt",
-                            "meteo.txt", "test.txt", "test-large.txt", "fmri-objectviewing.txt", "fmri-stoptask.txt"]:
+                            "meteo.txt", "test.txt", "test-large.txt"]:
                     data = importlib.resources.files('imputegap.dataset').joinpath(data)
 
-                if not os.path.exists(data):
-                    data = ".." + saved_data
-                    if not os.path.exists(data):
-                        data = data[1:]
-
                 self.data = np.genfromtxt(data, delimiter=' ', max_rows=max_values, skip_header=int(header))
-
-                print("\nThe time series have been loaded from " + str(data) + "\n")
 
                 if max_series is not None:
                     self.data = self.data[:, :max_series]
-
             else:
                 print("\nThe time series have not been loaded, format unknown\n")
                 self.data = None
@@ -388,7 +381,7 @@
         file_path = None
         if save_path:
             os.makedirs(save_path, exist_ok=True)
-            file_path = os.path.join(save_path + "/" + title.replace(" ", "") + "_plot.jpg")
+            file_path = os.path.join(save_path + "/" + title.replace(" ", "") + "_graph.jpg")
             plt.savefig(file_path, bbox_inches='tight')
             print("plots saved in ", file_path)
 
